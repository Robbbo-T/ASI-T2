--- conflicted
+++ resolved
@@ -1,8 +1,8 @@
-# Build artifacts
-*.log
-*.tmp
+# ------------------------------
+# IDEALE / ASI-T2 canonical .gitignore
+# ------------------------------
 
-# GitHub Pages build output
+# Jekyll / site output
 _site/
 
 # Exchange packages (too large for git)
@@ -45,14 +45,15 @@
 # And the specific planned UTCS output path:
 PRODUCTS/INFRANET/AQUA_OS_AIRCRAFT/optimization/aqua_pyomo_plan_utcs.json
 
-<<<<<<< HEAD
-
 # Domain test sandboxes (created by test runs)
 domains/*/tests/sandbox_*/
-=======
-# Token ledger and badge (generated files - v3.14)
+
+# Token ledger and badges (generated files - v3.14)
 finance/ledger.json
 finance/txlog.jsonl
 finance/txhead.json
 badges/
->>>>>>> 4c8f78b5
+
+# ------------------------------
+# End of canonical ignore list
+# ------------------------------