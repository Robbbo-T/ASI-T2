# Build artifacts
*.log
*.tmp

# GitHub Pages build output
_site/

# Exchange packages (too large for git)
PRODUCTS/AMPEL360/BWB-Q100/domains/AAA/ata/ATA-57/S1000D/exchange/packages/*.zip

# Validation reports
PRODUCTS/AMPEL360/BWB-Q100/domains/AAA/ata/ATA-57/S1000D/validation/reports/*.html
PRODUCTS/AMPEL360/BWB-Q100/domains/AAA/ata/ATA-57/S1000D/validation/reports/*.pdf

# Temporary files
/tmp/
__pycache__/
*.pyc
*.pyo

# Python environments and packaging
venv/
env/
.venv/
.env
*.egg-info/
dist/
build/
.Python

# IDE and editor files
.vscode/
.idea/
*.swp
*.swo
*~

# Python testing and linting cache
.pytest_cache/
.ruff_cache/
<<<<<<< HEAD

# AQUA MILP optimization outputs (generated artifacts)
**/aqua_pyomo_solve_utcs.json
=======
# AQUA Optimization outputs
PRODUCTS/INFRANET/AQUA_OS_AIRCRAFT/optimization/aqua_pyomo_plan_utcs.json
>>>>>>> 30237ec8
<|MERGE_RESOLUTION|>--- conflicted
+++ resolved
@@ -38,11 +38,9 @@
 # Python testing and linting cache
 .pytest_cache/
 .ruff_cache/
-<<<<<<< HEAD
 
-# AQUA MILP optimization outputs (generated artifacts)
+# AQUA optimization outputs (generated artifacts)
+# Ignore any UTCS JSON solve outputs anywhere:
 **/aqua_pyomo_solve_utcs.json
-=======
-# AQUA Optimization outputs
+# And the specific planned UTCS output path:
 PRODUCTS/INFRANET/AQUA_OS_AIRCRAFT/optimization/aqua_pyomo_plan_utcs.json
->>>>>>> 30237ec8
