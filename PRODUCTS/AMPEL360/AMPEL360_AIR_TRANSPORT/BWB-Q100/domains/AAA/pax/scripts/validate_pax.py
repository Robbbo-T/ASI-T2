--- conflicted
+++ resolved
@@ -1,230 +1,265 @@
-<<<<<<< HEAD
 #!/usr/bin/env python3
 """
 PAx manifest validator (BWB-Q100 / AAA)
 
 - Validates JSON **or** YAML manifests against package.schema.json
 - Enforces UTCS/QS evidence fields and patterns
-- Verifies referenced files exist (artifact, SBOM, signatures)
+- Verifies referenced files exist (SBOM, signatures)
 - Emits clear, CI-friendly output and non-zero exit on failure
 
 Usage:
-  python validate_pax.py <manifest_file1> [<manifest_file2>...]
+  python validate_pax.py <manifest1> [<manifest2> ...]
+  python validate_pax.py --schema <schema_file> --root <directory>
 """
+
+from __future__ import annotations
 
 import json
 import os
 import sys
-import yaml
-from pathlib import Path
-from jsonschema import Draft202012Validator, ValidationError
 import re
 import glob
-
-# --- Configuration ---
-SCRIPT_DIR = Path(__file__).parent
-SCHEMA_PATH = SCRIPT_DIR / "../schemas/package.schema.json"
-
-# Mandatory QS/UTCS evidence fields (nested structure)
+from pathlib import Path
+from typing import Any, Dict, List, Tuple, Optional
+
+import yaml
+from jsonschema import Draft202012Validator
+
+# -----------------------------------------------------------------------------
+# Configuration
+# -----------------------------------------------------------------------------
+SCRIPT_DIR = Path(__file__).resolve().parent
+DEFAULT_SCHEMA_PATH = (SCRIPT_DIR / "../schemas/package.schema.json").resolve()
+
+# Mandatory UTCS/QS evidence fields (dot-paths inside the manifest)
 MANDATORY_EVIDENCE_FIELDS = [
-    'evidence.canonical_hash',
-    'evidence.sbom.path',
-    'evidence.sbom.hash',
-    'evidence.signatures',
-    'evidence.security_policy_id'
+    "evidence.canonical_hash",
+    "evidence.sbom.path",
+    "evidence.sbom.hash",
+    "evidence.signatures",           # list of {path, type, hash?}
+    "evidence.security_policy_id",
 ]
 
-# Pattern validation
-HASH_PATTERN = re.compile(r'^sha256:[a-f0-9]{64}$')
-
-def load_schema():
-    """Load and return the PAx package schema."""
+# Simple pattern checks (extend as needed)
+SHA256_PATTERN = re.compile(r"^sha256:[a-f0-9]{64}$", re.IGNORECASE)
+
+
+# -----------------------------------------------------------------------------
+# IO helpers
+# -----------------------------------------------------------------------------
+def load_schema(path: Path) -> Dict[str, Any]:
+    if not path.exists():
+        print(f"Error: Schema file not found at {path}")
+        sys.exit(1)
     try:
-        with open(SCHEMA_PATH, 'r') as f:
-            return json.load(f)
-    except FileNotFoundError:
-        print(f"Error: Schema file not found at {SCHEMA_PATH}")
+        return json.loads(path.read_text(encoding="utf-8"))
+    except json.JSONDecodeError as e:
+        print(f"Error: Invalid JSON in schema file {path}: {e}")
         sys.exit(1)
-    except json.JSONDecodeError as e:
-        print(f"Error: Invalid JSON in schema file: {e}")
-        sys.exit(1)
-
-def load_manifest(file_path):
-    """Load manifest from JSON or YAML file."""
-    path = Path(file_path)
+
+
+def load_manifest(path: Path) -> Dict[str, Any]:
     if not path.exists():
-        raise FileNotFoundError(f"Manifest file not found: {file_path}")
-    
+        raise FileNotFoundError(f"Manifest file not found: {path}")
+
     try:
-        with open(path, 'r') as f:
-            if path.suffix.lower() in ['.yaml', '.yml']:
-                # Handle YAML documents with UTCS frontmatter
-                docs = list(yaml.safe_load_all(f))
-                if len(docs) == 2:
-                    # First doc is UTCS header, second is the package data
-                    utcs_header, package_data = docs
-                    return {"utcs_header": utcs_header, **package_data}
-                elif len(docs) == 1:
-                    return docs[0]
-                else:
-                    return {}
+        text = path.read_text(encoding="utf-8")
+        if path.suffix.lower() in [".yaml", ".yml"]:
+            # Support optional UTCS YAML front matter: two YAML docs in one file
+            docs = list(yaml.safe_load_all(text))
+            if len(docs) == 2 and isinstance(docs[0], dict) and isinstance(docs[1], dict):
+                utcs_header, package_data = docs
+                # Keep header under a dedicated key for provenance (doesn't affect schema unless defined)
+                return {"utcs_header": utcs_header, **package_data}
+            elif len(docs) == 1:
+                return docs[0] or {}
             else:
-                return json.load(f)
-    except (json.JSONDecodeError, yaml.YAMLError) as e:
-        raise ValueError(f"Error parsing {file_path}: {e}")
-
-def get_nested_value(data, path):
-    """Get nested value using dot notation (e.g., 'evidence.sbom.path')."""
-    keys = path.split('.')
-    value = data
-    for key in keys:
-        if isinstance(value, dict) and key in value:
-            value = value[key]
+                # Multi-doc YAML not in expected 2-part form; merge best-effort
+                merged: Dict[str, Any] = {}
+                for d in docs:
+                    if isinstance(d, dict):
+                        merged.update(d)
+                return merged
+        else:
+            return json.loads(text)
+    except (yaml.YAMLError, json.JSONDecodeError) as e:
+        raise ValueError(f"Parse error in {path}: {e}")
+
+
+# -----------------------------------------------------------------------------
+# Utilities
+# -----------------------------------------------------------------------------
+def get_nested_value(data: Dict[str, Any], dot_path: str) -> Any:
+    cur: Any = data
+    for key in dot_path.split("."):
+        if isinstance(cur, dict) and key in cur:
+            cur = cur[key]
         else:
             return None
-    return value
-
-def validate_schema(manifest_data, schema):
-    """Validate manifest against JSON schema, collecting all errors."""
+    return cur
+
+
+def validate_schema(manifest: Dict[str, Any], schema: Dict[str, Any]) -> Tuple[bool, str]:
     validator = Draft202012Validator(schema)
     errors = []
-    
-    for error in validator.iter_errors(manifest_data):
-        path = ".".join([str(x) for x in error.path])
-        errors.append(f"{path}: {error.message}")
-    
+    for err in validator.iter_errors(manifest):
+        path = ".".join(str(p) for p in err.path)
+        errors.append(f"{path or '<root>'}: {err.message}")
     if errors:
         return False, "Schema validation errors:\n  " + "\n  ".join(errors)
-    else:
-        return True, "Schema validation passed"
-
-def validate_evidence_fields(manifest_data):
-    """Check for mandatory UTCS/QS evidence fields."""
-    missing_fields = []
-    
-    for field_path in MANDATORY_EVIDENCE_FIELDS:
-        value = get_nested_value(manifest_data, field_path)
-        if value is None:
-            missing_fields.append(field_path)
-    
-    if missing_fields:
-        return False, f"Missing mandatory evidence fields: {', '.join(missing_fields)}"
-    else:
-        return True, "All mandatory evidence fields present"
-
-def validate_file_references(manifest_data, manifest_path):
-    """Verify that referenced files exist."""
-    manifest_dir = Path(manifest_path).parent
-    missing_files = []
-    
-    # Check SBOM file reference
-    sbom_path = get_nested_value(manifest_data, 'evidence.sbom.path')
-    if sbom_path:
-        sbom_file = manifest_dir / sbom_path
-        if not sbom_file.exists():
-            missing_files.append(f"SBOM file: {sbom_path}")
-    
-    # Check signature files
-    signatures = get_nested_value(manifest_data, 'evidence.signatures')
-    if signatures and isinstance(signatures, list):
-        for sig in signatures:
-            if isinstance(sig, dict) and 'path' in sig:
-                sig_file = manifest_dir / sig['path']
-                if not sig_file.exists():
-                    missing_files.append(f"Signature file: {sig['path']}")
-    
-    if missing_files:
-        return False, f"Missing referenced files: {', '.join(missing_files)}"
-    else:
-        return True, "All referenced files exist"
-
-def validate_pax_manifest(manifest_path, schema):
-    """Perform complete validation on a single manifest."""
+    return True, "Schema validation passed."
+
+
+def validate_evidence_present(manifest: Dict[str, Any]) -> Tuple[bool, str]:
+    missing: List[str] = []
+    for field in MANDATORY_EVIDENCE_FIELDS:
+        if get_nested_value(manifest, field) in (None, "", []):
+            missing.append(field)
+    if missing:
+        return False, f"Missing mandatory evidence fields: {', '.join(missing)}"
+    return True, "All mandatory evidence fields present."
+
+
+def validate_evidence_patterns(manifest: Dict[str, Any]) -> Tuple[bool, str]:
+    problems: List[str] = []
+
+    # canonical hash format
+    ch = get_nested_value(manifest, "evidence.canonical_hash")
+    if ch and not SHA256_PATTERN.match(str(ch)):
+        problems.append("evidence.canonical_hash must match sha256:<64-hex>")
+
+    # sbom hash format
+    sbom_hash = get_nested_value(manifest, "evidence.sbom.hash")
+    if sbom_hash and not SHA256_PATTERN.match(str(sbom_hash)):
+        problems.append("evidence.sbom.hash must match sha256:<64-hex>")
+
+    # signatures present and optional hash formats
+    sigs = get_nested_value(manifest, "evidence.signatures")
+    if isinstance(sigs, list):
+        for i, sig in enumerate(sigs):
+            if not isinstance(sig, dict) or "path" not in sig:
+                problems.append(f"evidence.signatures[{i}] must be an object with 'path'")
+            h = sig.get("hash")
+            if h and not SHA256_PATTERN.match(str(h)):
+                problems.append(f"evidence.signatures[{i}].hash must match sha256:<64-hex>")
+
+    if problems:
+        return False, "Evidence pattern errors:\n  " + "\n  ".join(problems)
+    return True, "Evidence patterns OK."
+
+
+def validate_file_references(manifest: Dict[str, Any], manifest_path: Path) -> Tuple[bool, str]:
+    base = manifest_path.parent
+    missing: List[str] = []
+
+    sbom_rel = get_nested_value(manifest, "evidence.sbom.path")
+    if sbom_rel:
+        if not (base / sbom_rel).exists():
+            missing.append(f"SBOM file missing: {sbom_rel}")
+
+    sigs = get_nested_value(manifest, "evidence.signatures")
+    if isinstance(sigs, list):
+        for i, sig in enumerate(sigs):
+            if isinstance(sig, dict) and "path" in sig:
+                if not (base / sig["path"]).exists():
+                    missing.append(f"Signature file missing: {sig['path']}")
+
+    if missing:
+        return False, "Missing referenced files:\n  " + "\n  ".join(missing)
+    return True, "All referenced files exist."
+
+
+def validate_one_manifest(manifest_path: Path, schema: Dict[str, Any]) -> bool:
     print(f"\n--- Validating {manifest_path} ---")
-    
     try:
         manifest = load_manifest(manifest_path)
-    except (FileNotFoundError, ValueError) as e:
+    except Exception as e:
         print(f"Load Error: FAIL - {e}")
         return False
-    
-    all_passed = True
-    
-    # 1. Schema validation
-    schema_ok, schema_msg = validate_schema(manifest, schema)
-    print(f"Schema Check: {'PASS' if schema_ok else 'FAIL'}")
-    if not schema_ok:
-        print(f"  {schema_msg}")
-        all_passed = False
-    
-    # 2. Evidence fields validation (only if schema passed)
-    if schema_ok:
-        evidence_ok, evidence_msg = validate_evidence_fields(manifest)
-        print(f"Evidence Check: {'PASS' if evidence_ok else 'FAIL'}")
-        if not evidence_ok:
-            print(f"  {evidence_msg}")
-            all_passed = False
-        
-        # 3. File reference validation
-        file_ok, file_msg = validate_file_references(manifest, manifest_path)
-        print(f"File Reference Check: {'PASS' if file_ok else 'FAIL'}")
-        if not file_ok:
-            print(f"  {file_msg}")
-            all_passed = False
-    
-    return all_passed
-
-def main():
-    """Main entry point."""
+
+    ok = True
+
+    s_ok, s_msg = validate_schema(manifest, schema)
+    print(f"Schema Check:   {'PASS' if s_ok else 'FAIL'}")
+    if not s_ok:
+        print("  " + s_msg.replace("\n", "\n  "))
+        ok = False
+
+    if s_ok:
+        p_ok, p_msg = validate_evidence_present(manifest)
+        print(f"Evidence Check: {'PASS' if p_ok else 'FAIL'}")
+        if not p_ok:
+            print("  " + p_msg)
+            ok = False
+
+        r_ok, r_msg = validate_evidence_patterns(manifest)
+        print(f"Pattern Check:  {'PASS' if r_ok else 'FAIL'}")
+        if not r_ok:
+            print("  " + r_msg.replace("\n", "\n  "))
+            ok = False
+
+        f_ok, f_msg = validate_file_references(manifest, manifest_path)
+        print(f"Files Check:    {'PASS' if f_ok else 'FAIL'}")
+        if not f_ok:
+            print("  " + f_msg.replace("\n", "\n  "))
+            ok = False
+
+    return ok
+
+
+# -----------------------------------------------------------------------------
+# CLI
+# -----------------------------------------------------------------------------
+def main() -> None:
     import argparse
-    import glob
-    
-    # Check if we have the old-style arguments (--schema and --root)
-    if len(sys.argv) > 2 and sys.argv[1] == '--schema':
-        parser = argparse.ArgumentParser()
-        parser.add_argument("--schema", required=True, help="Path to schema file")
-        parser.add_argument("--root", required=True, help="Root directory to search for YAML files")
+
+    # Two modes:
+    # 1) Direct file list
+    # 2) Sweep mode: --schema <schema> --root <dir>
+    if len(sys.argv) > 2 and sys.argv[1] == "--schema":
+        parser = argparse.ArgumentParser(description="PAx manifest validator (sweep mode)")
+        parser.add_argument("--schema", required=True, help="Path to JSON schema file")
+        parser.add_argument("--root", required=True, help="Root directory to search for manifests")
         args = parser.parse_args()
-        
-        print(f"Loading PAx schema from: {args.schema}")
-        schema = load_schema_from_path(args.schema)
-        
-        # Find all YAML files recursively in the root directory
-        yaml_files = []
-        for pattern in ['**/*.yaml', '**/*.yml']:
-            yaml_files.extend(glob.glob(os.path.join(args.root, pattern), recursive=True))
-        
+
+        schema_path = Path(args.schema).resolve()
+        schema = load_schema(schema_path)
+
+        # Accept both YAML and JSON; skip obvious non-manifests by quick heuristic
+        patterns = ["**/*.yaml", "**/*.yml", "**/*.json"]
+        manifest_files: List[Path] = []
+        for pat in patterns:
+            manifest_files.extend(Path(args.root).rglob(pat))
+
         all_passed = True
-        for yaml_file in yaml_files:
+        for mf in manifest_files:
             try:
-                # Skip README files and other non-manifest files
-                manifest = load_manifest(yaml_file)
-                if not isinstance(manifest, dict) or "package" not in manifest:
-                    continue  # Skip non-manifest files
-                
-                if not validate_pax_manifest(yaml_file, schema):
-                    all_passed = False
-            except Exception as e:
-                print(f"Skipping {yaml_file}: {e}")
+                # Heuristic: parse and require that it's a dict
+                mf_data = load_manifest(mf)
+                if not isinstance(mf_data, dict) or not mf_data:
+                    continue
+            except Exception:
+                # Skip files that aren't valid manifests
                 continue
+
+            if not validate_one_manifest(mf, schema):
+                all_passed = False
+
     else:
-        # New-style arguments (direct file list)
-        manifest_paths = sys.argv[1:]
-        
-        if not manifest_paths:
-            print("Usage: python validate_pax.py <manifest_file1> [<manifest_file2>...]")
-            print("   or: python validate_pax.py --schema <schema_file> --root <root_directory>")
-            print("Supports both JSON and YAML manifest files.")
+        # Direct file list mode
+        manifest_args = sys.argv[1:]
+        if not manifest_args:
+            print("Usage:")
+            print("  python validate_pax.py <manifest1> [<manifest2> ...]")
+            print("  python validate_pax.py --schema <schema_file> --root <directory>")
             sys.exit(1)
-        
-        print(f"Loading PAx schema from: {SCHEMA_PATH}")
-        schema = load_schema()
-        
+
+        schema = load_schema(DEFAULT_SCHEMA_PATH)
         all_passed = True
-        for path in manifest_paths:
-            if not validate_pax_manifest(path, schema):
+        for m in manifest_args:
+            if not validate_one_manifest(Path(m).resolve(), schema):
                 all_passed = False
-    
+
     if all_passed:
         print("\n✅ SUCCESS: All PAx manifests validated successfully")
         sys.exit(0)
@@ -232,118 +267,6 @@
         print("\n❌ FAILURE: One or more PAx manifests failed validation")
         sys.exit(1)
 
-def load_schema_from_path(schema_path):
-    """Load and return the PAx package schema from a specific path."""
-    try:
-        with open(schema_path, 'r') as f:
-            return json.load(f)
-    except FileNotFoundError:
-        print(f"Error: Schema file not found at {schema_path}")
-        sys.exit(1)
-    except json.JSONDecodeError as e:
-        print(f"Error: Invalid JSON in schema file: {e}")
-=======
-import json
-import os
-import sys
-from jsonschema import validate, ValidationError
-
-# --- Configuration: FINAL PATH FIX ---
-# Calculate the path by moving up the known directory structure from the script's location.
-# Script location: .../AAA/pax/scripts/validate_pax.py
-# Schema location: .../AAA/pax/schemas/package.schema.json
-
-# __file__ -> .../AAA/pax/scripts/validate_pax.py
-SCRIPT_DIR = os.path.dirname(os.path.abspath(__file__))
-
-# SCRIPT_DIR -> .../AAA/pax/scripts/
-# Move up one level (..) to .../AAA/pax/
-PAX_DIR = os.path.join(SCRIPT_DIR, '..')
-
-# SCHEMA_PATH -> .../AAA/pax/schemas/package.schema.json
-SCHEMA_PATH = os.path.join(PAX_DIR, 'schemas', 'package.schema.json')
-
-# Mandatory fields required for UTCS/QS seal compliance
-MANDATORY_FIELDS = [
-    'canonical_hash',
-    'sbom_hash',
-    'utcs_signature',
-    'security_policy_id'
-]
-
-def load_json(file_path):
-    """Loads a JSON file."""
-    # Ensure path exists before opening
-    if not os.path.exists(file_path):
-        print(f"FATAL ERROR: Schema file not found at {file_path}")
-        sys.exit(1)
-
-    try:
-        with open(file_path, 'r') as f:
-            return json.load(f)
-    except json.JSONDecodeError:
-        print(f"Error: Invalid JSON format in {file_path}")
-        sys.exit(1)
-
-def validate_manifest_schema(manifest_data, schema):
-    """Validates manifest data against the JSON schema."""
-    try:
-        validate(instance=manifest_data, schema=schema)
-        return True, "Schema validation passed."
-    except ValidationError as e:
-        return False, f"Schema validation failed: {e.message} in instance path {e.json_path}"
-
-def validate_qs_compliance(manifest_data):
-    """Checks for mandatory QS/UTCS fields."""
-    manifest_keys = manifest_data.keys()
-    missing = [field for field in MANDATORY_FIELDS if field not in manifest_keys or not manifest_data.get(field)]
-    if missing:
-        return False, f"UTCS/QS compliance failed: Missing or empty mandatory fields: {', '.join(missing)}"
-    return True, "UTCS/QS compliance check passed."
-
-def validate_pax_manifest(manifest_path, schema):
-    """Performs full validation on a single manifest."""
-    print(f"\n--- Validating {manifest_path} ---")
-    
-    # Use the local load_json function which includes existence check
-    manifest = load_json(manifest_path) 
-
-    # 1. Schema Validation
-    schema_ok, msg = validate_manifest_schema(manifest, schema)
-    print(f"Schema Check: {'PASS' if schema_ok else 'FAIL'} - {msg}")
-    
-    # 2. QS Compliance Check 
-    qs_ok, qs_msg = False, "Skipped due to schema failure."
-    if schema_ok:
-        qs_ok, qs_msg = validate_qs_compliance(manifest)
-        print(f"QS Check: {'PASS' if qs_ok else 'FAIL'} - {qs_msg}")
-
-    return schema_ok and qs_ok
-
-def main():
-    """Entry point to load schema and validate manifests provided via CLI args."""
-    manifest_paths = sys.argv[1:] 
-
-    if not manifest_paths:
-        print("Usage: python validate_pax.py <manifest_file1> [<manifest_file2>...]")
-        sys.exit(1)
-
-    print(f"Attempting to load PAx Schema from: {SCHEMA_PATH}")
-    # Load schema; load_json will exit on failure
-    schema = load_json(SCHEMA_PATH) 
-
-    all_passed = True
-    for path in manifest_paths:
-        if not validate_pax_manifest(path, schema):
-            all_passed = False
-
-    if all_passed:
-        print("\nSUCCESS: All PAx manifests validated successfully against schema and UTCS/QS requirements (TFA compliant).")
-        sys.exit(0)
-    else:
-        print("\nFAILURE: One or more PAx manifests failed validation.")
->>>>>>> 9eea7bd8
-        sys.exit(1)
-
-if __name__ == '__main__':
+
+if __name__ == "__main__":
     main()