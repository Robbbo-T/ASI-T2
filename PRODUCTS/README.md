---
id: ASIT2-PORTFOLIO-PRODUCTS-OV
rev: 4
field: portfolio
environment: cross-environment
configuration: n/a
classification: INTERNAL–EVIDENCE-REQUIRED
version: "1.1.1"
release_date: 2025-09-25
maintainer: "ASI-T Architecture Team"
bridge: "CB→QB→UE→FE→FWD→QS"
ethics_guard: "MAL-EEM"
---

# ASI-T2 Product Portfolio

The ASI-T2 product portfolio, organized by a **Field × Environment** matrix. Each product represents a specific implementation and deployment of the ASI-T2 architecture, designed to accelerate the aerospace sustainable industry transition.

All products within this portfolio adhere to a unified development framework, ensuring consistency, reusability, and auditable compliance across the entire ASI-T2 ecosystem.

---

## Quick Nav

*   [Overview](#overview)
*   [Product Matrix](#product-matrix)
*   [Unified Product Development Framework](#unified-product-development-framework)
*   [QAIM-2 Integration Framework](#qaim-2-integration-framework)
*   [Portfolio Architecture & Cross-References](#portfolio-architecture--cross-references)
*   [Glossary & Acronyms](#glossary--acronyms)

---

## Overview

The ASI-T2 portfolio encompasses a range of advanced aerospace systems, each developed under a strict set of governing principles to ensure safety, sustainability, and performance.

**Core Governance & Architecture Principles:**

*   **TFA (Top Federation Algorithm / Threading Final Assembly):** A federated architecture that provides a single, auditable thread from design to certification for every product.
*   **UIX (Universal Injection Prompt):** Mandatory pre-flight rules enforced on all human and AI agents before executing tasks.
*   **MAL-EEM (Ethics & Empathy Module):** A fail-closed ethics and safety guardrail active across all systems and processes.
*   **UTCS / QS (Universal Traceability & Configuration System / Quantum Seal):** A mandatory evidence standard, generating deterministic provenance anchors for every significant engineering action.

---

## Product Matrix

Products are organized into three main product lines based on operational characteristics:

### Product Lines

**AMPEL360** - Manned aerospace (certified passenger transport) - 360° full circularity for all aerospace products that transport human passengers, including aircraft, space stations, and shuttles.

**GAIA-AIR** - Unmanned Air (UAM/UAV) - Autonomous unmanned aerial systems for commercial and defense applications.

**GAIA-SPACE** - Space-only (satellites & orbital robotics) - Autonomous space systems including satellite constellations and orbital servicing.

**GAIA-SEA** - Marine & Ocean Systems - Autonomous marine and oceanic systems for environmental monitoring, scientific research, and sustainable ocean operations.

**INFRANET** - Infrastructure and network systems, encompassing cross-cutting intelligence and ground physical infrastructures.

**MISCELLANEOUS** - Legacy and transitional products being evaluated for integration into appropriate product lines.

### Product Directory

| Product Line | Field | Environment | Product Name | Primary Domains | Description |
| ------------ | ----- | ----------- | ------------ | --------------- | ----------- |
| **AMPEL360** |       |             |              |                 |             |
<<<<<<< HEAD
| | [`transport-civil`](../FIELDS/transport-civil/) | [`air`](../ENVIRONMENTS/air/) | [`BWB-Q100`](./AMPEL360/AMPEL360_AIR_TRANSPORT/BWB-Q100/) | AAA, PPP, MEC, EEE, CQH | Blended Wing Body 100-passenger aircraft |
| | [`space-tourism`](../FIELDS/space-tourism/) | [`space`](../ENVIRONMENTS/space/) | [`PLUS`](./AMPEL360/AMPEL360_SPACE_TOURISM/PLUS/) | AAA, PPP, CCC, EEE, LCC, MEC, IIS | Space Tourism Aircraft AMPEL360PLUS |
=======
|  | [`transport-civil`](../FIELDS/transport-civil/) | [`air`](../ENVIRONMENTS/air/) | [`BWB-Q100`](./AMPEL360/AMPEL360_AIR_TRANSPORT/BWB-Q100/) | AAA, PPP, MEC, EEE, CQH | Blended Wing Body 100-passenger aircraft |
|  | [`space-tourism`](../FIELDS/space_tourism/) | [`space`](../ENVIRONMENTS/space/) | [`AMPEL360PLUS`](./AMPEL360/AMPEL360_SPACE_TOURISM/PLUS/) | CCC, EDI, IIS, LCC, LIB, MEC, PPP, CQH | Suborbital/orbital tourism vehicle |
>>>>>>> 6ba71386
| **GAIA-AIR** |       |             |              |                 |             |
|  | [`cyberdefense`](../FIELDS/cyberdefense/) | [`air`](../ENVIRONMENTS/air/) | [`HYDROBOTS`](./GAIA-AIR/HYDROBOTS/) | EEE, CQH, IIS, AAA | Hydrogen UAM retail (logistics, delivery, inspection) |
|  | [`defense`](../FIELDS/defense/) | [`air`](../ENVIRONMENTS/air/) | [`ETHICS-EMPATHY-UAV`](./GAIA-AIR/ETHICS-EMPATHY-UAV/) | IIS, OOO, LCC, EDI, DDD | Ethical SHARM (STOP HARMFUL) logic for defense |
| **GAIA-SPACE** |       |             |              |                 |             |
|  | [`cyberdefense`](../FIELDS/cyberdefense/) | [`space`](../ENVIRONMENTS/space/) | [`SAT-CONSTELLATIONS`](./GAIA-SPACE/SAT-CONSTELLATIONS/) | DDD, IIS, EDI, LCC | Earth observation, communications & quantum satellites |
|  | [`cyberdefense`](../FIELDS/cyberdefense/) | [`space`](../ENVIRONMENTS/space/) | [`ORBITAL-MACHINES`](./GAIA-SPACE/ORBITAL-MACHINES/) | IIS, MEC, AAA, LCC | Debris removal, assembly & servicing |
| **GAIA-SEA** |       |             |              |                 |             |
|  | [`EER`](../FIELDS/EER/) | [`sea`](../ENVIRONMENTS/sea/) | [`GAIA-SOUND`](./GAIA-SEA/GAIA-SOUND/) | EER, IIS, EDI, LCC, LIB | Sea Organisms and Universal Nature Diagnostics |
| **INFRANET** |       |             |              |                 |             |
|  | [`cross`](../FIELDS/cross/) | [`cross`](../ENVIRONMENTS/cross/) | [`LH2-CORRIDOR`](./INFRANET/LH2_CORRIDOR/) | LIB, CQH, IIF, EEE, IIS | End-to-end green liquid hydrogen (LH2) value chain |
|  | [`quantum-intelligence`](../FIELDS/quantum-intelligence/) | [`digital`](../ENVIRONMENTS/digital/) | [`QAIM`](./INFRANET/QAIM/) | IIS, CQH, OOO, DDD | Core quantum-classical optimization & AI engine |
|  | Shared Templates | All | [`Templates`](./INFRANET/Shared/_templates/) | All | Shared boilerplates and templates |
| **MISCELLANEOUS** |       |             |              |                 |             |
|  | [`cyberdefense`](../FIELDS/cyberdefense/) | [`deep_space`](../ENVIRONMENTS/deep_space/) | [`LIGHTVIBES`](./MISCELLANEOUS/LIGHTVIBES/) | IIS, CQH, DDD | Quantum key management (migrated from root directory) |


---

## Migration Information

The ASI-T2 product portfolio has been reorganized into four strategic product portfolios for better operational clarity and management. For historical tracking and migration details, see:

- [`_migration/manifest.csv`](./_migration/manifest.csv) - Complete mapping of old to new paths
- Migration rationale follows operational characteristics:
  - **Passenger/crewed systems** → AMPEL360 (360° lifecycle management)
  - **Unmanned air systems** → GAIA-AIR (autonomous air operations)
  - **Space-only systems** → GAIA-SPACE (satellites & orbital robotics)
  - **Infrastructure/shared intelligence** → INFRANET (cross-cutting support)

### Recent Migration (2025-01-15)

The former GAIA_AIR_SPACE product line has been split into two focused portfolios:
- **GAIA-AIR**: All unmanned aerial systems (UAM/UAV)
- **GAIA-SPACE**: All space-only systems (satellites & orbital robotics)

This separation provides clearer domain focus and eliminates operational environment conflicts.

---

## Unified Product Development Framework

Every ASI-T2 product directory is structured identically to ensure seamless navigation, interoperability, and process standardization. This is achieved through the mandatory **Domain → Process → ATA** model.

### Standard Product Directory Structure

```
{field}_{environment}_{product-name}/
└── domains/
    ├── <DOMAIN_CODE_1>/
    │   ├── cax/
    │   │   ├── <PROCESS_1>/  // e.g., CAD, CAE, CFD
    │   │   └── <PROCESS_2>/
    │   ├── qox/
    │   │   ├── <PROCESS_1>/
    │   │   └── <PROCESS_2>/
    │   └── ata/
    │       ├── <ATA_CHAPTER_1>/
    │       └── <ATA_CHAPTER_2>/
    └── <DOMAIN_CODE_2>/
        └── ...
```

### Framework Components

*   **`domains/`**: The primary decomposition of engineering work into areas of subject matter expertise (e.g., `AAA` for Aerodynamics, `PPP` for Propulsion). This organizes all data and models by technical function.
*   **`cax/` (Computer-Aided X):** The home for all **classical** engineering artifacts. This includes models, simulations, and data from processes like CAD, CAE, CFD, CAM, and SCM.
*   **`qox/` (Quantum-Optimized X):** The quantum counterpart to `cax/`. This is where classical optimization problems are encoded into quantum-compatible formats (QUBO/BQM), solved using quantum or hybrid algorithms, and analysed.
*   **`ata/` (ATA Spec 100):** The home for all formal, certifiable documentation. Each folder corresponds to an ATA chapter (e.g., `ATA-32` for Landing Gear), providing a single source of truth for design rationale, test evidence, and compliance.

---

## QAIM-2 Integration Framework

The **Quantum AI Model for Quantum Augmented/Accelerated Industrial Management (QAIM-2)** is the core optimization framework for the ASI-T2 portfolio. It provides the methodology for translating complex classical problems into quantum computations to drive measurable sustainability and performance improvements.

**The QAIM-2 Process Flow:**

1.  **Identify Classical Problem (in `cax/`)**: An engineering challenge is identified (e.g., optimizing a wing's topology for weight and drag).
2.  **Encode with QAIM-2 (to `qox/`)**: The problem is mathematically formulated as a QUBO/BQM, mapping engineering objectives to a cost function.
3.  **Solve with Quantum/Hybrid Methods**: The QUBO is solved using quantum annealing or gate-based algorithms (QAOA, VQE).
4.  **Analyze & Integrate (back to `cax/`)**: The optimized solution is decoded, validated, and fed back into classical engineering tools (e.g., updating the CAD model).
5.  **Measure Sustainability Impact (SIM)**: The impact of the optimization is quantified against the **Sustainable Industry Model (SIM)** levers (e.g., fuel burn reduction, material waste reduction).
6.  **Document with Evidence (in `ata/`)**: The entire process, including the QS/UTCS-sealed run, is documented in the relevant ATA chapter.

This closed-loop process is applied consistently across all products to ensure that quantum optimization delivers tangible, auditable benefits.

---

## Portfolio Architecture & Cross-References

### Fields

*   [`FIELDS/transport-civil/`](../FIELDS/transport-civil/): Civil mobility and aviation.
*   [`FIELDS/cyberdefense/`](../FIELDS/cyberdefense/): Aerospace and cyber defense.
*   [`FIELDS/defense/`](../FIELDS/defense/): Ethically-constrained defense systems.
*   [`FIELDS/quantum-intelligence/`](../FIELDS/quantum-intelligence/): The foundational science of quantum systems for aerospace.
*   [`FIELDS/cross/`](../FIELDS/cross/): Cross-cutting initiatives and frameworks.

### Environments

*   [`ENVIRONMENTS/air/`](../ENVIRONMENTS/air/): Manned and unmanned airborne platforms.
*   [`ENVIRONMENTS/ground/`](../ENVIRONMENTS/ground/): Ground-based systems and infrastructure.
*   [`ENVIRONMENTS/sea/`](../ENVIRONMENTS/sea/): Maritime platforms and operations.
*   [`ENVIRONMENTS/space/`](../ENVIRONMENTS/space/): Space-based platforms and orbital operations.
*   [`ENVIRONMENTS/cross/`](../ENVIRONMENTS/cross/): Systems spanning multiple operational environments.
*   [`ENVIRONMENTS/digital/`](../ENVIRONMENTS/digital/): Abstract computational and software environments.

### Core Optimization Framework

*   [`FIELDS/cross/QAIM-2/`](../FIELDS/cross/QAIM-2/): **Quantum AI Model for Quantum Augmented/Accelerated Industrial Management** — the central optimization methodology supporting all products.

---

## Glossary & Acronyms

*   **ASI-T2**: Artificial Super Intelligence Transponders for Aerospace Sustainable Industry Transition.
*   **ATA**: Air Transport Association; refers to the standard for technical documentation in aviation.
*   **CAx**: Computer-Aided X; refers to classical engineering processes (CAD, CAE, etc.).
*   **QOx**: Quantum-Optimized X; the quantum-augmented counterpart to a CAx process.
*   **Domain**: A primary area of engineering expertise.
    *   **AAA — Aerodynamics & Airframes Architectures**
    *   **AAP — Airport Adaptable Platforms**
    *   **CCC — Cockpit, Cabin & Cargo**
    *   **CQH — Cryogenics, Quantum & H₂**
    *   **DDD — Digital & Data Defense**
    *   **EDI — Electronics & Digital Instruments**
    *   **EEE — Ecological Efficient Electrification**
    *   **EER — Environmental, Emissions & Remediation**
    *   **IIF — Industrial Infrastructure & Facilities**
    *   **IIS — Integrated Intelligence & Software**
    *   **LCC — Linkages, Control & Communications**
    *   **LIB — Logistics, Inventory & Blockchain**
    *   **MEC — Mechanical Systems Modules**
    *   **OOO — OS, Ontologies & Office Interfaces**
    *   **PPP — Propulsion & Fuel System**
*   **EE-US**: Ethics-Empathy Unmanned-Swarm.
*   **LH2**: Liquid Hydrogen.
*   **MAL-EEM**: Ethics & Empathy Module; the portfolio's safety and ethics guardrail.
*   **QAIM-2**: **Quantum AI Model for Quantum Augmented/Accelerated Industrial Management**; the framework for applying quantum and hybrid AI optimization to industrial processes.
*   **SIM**: Sustainable Industry Model; the framework for measuring sustainability impact.
*   **TFA**: Top Federation Algorithm / Threading Final Assembly; the core architectural principle.
*   **UAV**: Unmanned Aerial Vehicle.
*   **UTCS/QS**: Universal Traceability & Configuration System / Quantum Seal; the evidence standard.

---
*Part of ASI-T2 - Artificial Super Intelligence Transponders for Aerospace Sustainable Industry Transition*<|MERGE_RESOLUTION|>--- conflicted
+++ resolved
@@ -67,13 +67,8 @@
 | Product Line | Field | Environment | Product Name | Primary Domains | Description |
 | ------------ | ----- | ----------- | ------------ | --------------- | ----------- |
 | **AMPEL360** |       |             |              |                 |             |
-<<<<<<< HEAD
-| | [`transport-civil`](../FIELDS/transport-civil/) | [`air`](../ENVIRONMENTS/air/) | [`BWB-Q100`](./AMPEL360/AMPEL360_AIR_TRANSPORT/BWB-Q100/) | AAA, PPP, MEC, EEE, CQH | Blended Wing Body 100-passenger aircraft |
-| | [`space-tourism`](../FIELDS/space-tourism/) | [`space`](../ENVIRONMENTS/space/) | [`PLUS`](./AMPEL360/AMPEL360_SPACE_TOURISM/PLUS/) | AAA, PPP, CCC, EEE, LCC, MEC, IIS | Space Tourism Aircraft AMPEL360PLUS |
-=======
 |  | [`transport-civil`](../FIELDS/transport-civil/) | [`air`](../ENVIRONMENTS/air/) | [`BWB-Q100`](./AMPEL360/AMPEL360_AIR_TRANSPORT/BWB-Q100/) | AAA, PPP, MEC, EEE, CQH | Blended Wing Body 100-passenger aircraft |
 |  | [`space-tourism`](../FIELDS/space_tourism/) | [`space`](../ENVIRONMENTS/space/) | [`AMPEL360PLUS`](./AMPEL360/AMPEL360_SPACE_TOURISM/PLUS/) | CCC, EDI, IIS, LCC, LIB, MEC, PPP, CQH | Suborbital/orbital tourism vehicle |
->>>>>>> 6ba71386
 | **GAIA-AIR** |       |             |              |                 |             |
 |  | [`cyberdefense`](../FIELDS/cyberdefense/) | [`air`](../ENVIRONMENTS/air/) | [`HYDROBOTS`](./GAIA-AIR/HYDROBOTS/) | EEE, CQH, IIS, AAA | Hydrogen UAM retail (logistics, delivery, inspection) |
 |  | [`defense`](../FIELDS/defense/) | [`air`](../ENVIRONMENTS/air/) | [`ETHICS-EMPATHY-UAV`](./GAIA-AIR/ETHICS-EMPATHY-UAV/) | IIS, OOO, LCC, EDI, DDD | Ethical SHARM (STOP HARMFUL) logic for defense |
@@ -88,6 +83,7 @@
 |  | Shared Templates | All | [`Templates`](./INFRANET/Shared/_templates/) | All | Shared boilerplates and templates |
 | **MISCELLANEOUS** |       |             |              |                 |             |
 |  | [`cyberdefense`](../FIELDS/cyberdefense/) | [`deep_space`](../ENVIRONMENTS/deep_space/) | [`LIGHTVIBES`](./MISCELLANEOUS/LIGHTVIBES/) | IIS, CQH, DDD | Quantum key management (migrated from root directory) |
+
 
 
 ---
