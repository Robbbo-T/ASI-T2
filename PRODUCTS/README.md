--- conflicted
+++ resolved
@@ -64,23 +64,18 @@
 | ------------ | ----- | ----------- | ------------ | --------------- | ----------- |
 | **AMPEL360** |       |             |              |                 |             |
 | | [`transport-civil`](../FIELDS/transport-civil/) | [`air`](../ENVIRONMENTS/air/) | [`BWB-Q100`](./AMPEL360/BWB-Q100/) | AAA, PPP, MEC, EEE, CQH | Blended Wing Body 100-passenger aircraft |
-<<<<<<< HEAD
-| **GAIA_AIR_SPACE** |       |             |              |                 |             |
-| | [`cyberdefense`](../FIELDS/cyberdefense/) | [`space`](../ENVIRONMENTS/space/) | [`GAIA-SAT`](./GAIA_AIR_SPACE/GAIA-SAT/) | DDD, IIS, EDI, LCC | Satellite constellation for aerospace cyber defense |
-| | [`cyberdefense`](../FIELDS/cyberdefense/) | [`space`](../ENVIRONMENTS/space/) | [`LIGHTVIBES_QKM`](./GAIA_AIR_SPACE/GAIA_SPACE/GAIA-Deep-Space/LIGHTVIBES_QKM/) | IIS, CQH, DDD | Quantum key management for deep space operations |
-| | [`defense`](../FIELDS/defense/) | [`air`](../ENVIRONMENTS/air/) | [`UAM-SWARM`](./GAIA_AIR_SPACE/UAM-SWARM/) | IIS, OOO, LCC, EDI, DDD | Ethically-governed autonomous UAV swarm for defense |
-=======
 | **GAIA-AIR** |       |             |              |                 |             |
 | | [`cyberdefense`](../FIELDS/cyberdefense/) | [`air`](../ENVIRONMENTS/air/) | [`HYDROBOTS`](./GAIA-AIR/HYDROBOTS/) | EEE, CQH, IIS, AAA | Hydrogen UAM retail (logistics, delivery, inspection) |
 | | [`defense`](../FIELDS/defense/) | [`air`](../ENVIRONMENTS/air/) | [`ETHICS-EMPATHY-UAV`](./GAIA-AIR/ETHICS-EMPATHY-UAV/) | IIS, OOO, LCC, EDI, DDD | Ethical SHARM (STOP HARMFUL) logic for defense |
 | **GAIA-SPACE** |       |             |              |                 |             |
 | | [`cyberdefense`](../FIELDS/cyberdefense/) | [`space`](../ENVIRONMENTS/space/) | [`SAT-CONSTELLATIONS`](./GAIA-SPACE/SAT-CONSTELLATIONS/) | DDD, IIS, EDI, LCC | Earth observation, communications & quantum satellites |
 | | [`cyberdefense`](../FIELDS/cyberdefense/) | [`space`](../ENVIRONMENTS/space/) | [`ORBITAL-MACHINES`](./GAIA-SPACE/ORBITAL-MACHINES/) | IIS, MEC, AAA, LCC | Debris removal, assembly & servicing |
->>>>>>> d0a4795e
+| | [`cyberdefense`](../FIELDS/cyberdefense/) | [`space`](../ENVIRONMENTS/space/) | [`LIGHTVIBES_QKM`](./GAIA-SPACE/LIGHTVIBES_QKM/) | IIS, CQH, DDD | Quantum key management for deep space operations |
 | **INFRANET** |       |             |              |                 |             |
 | | [`cross`](../FIELDS/cross/) | [`cross`](../ENVIRONMENTS/cross/) | [`LH2-CORRIDOR`](./INFRANET/LH2_CORRIDOR/) | LIB, CQH, IIF, EEE, IIS | End-to-end green liquid hydrogen (LH2) value chain |
 | | [`quantum-intelligence`](../FIELDS/quantum-intelligence/) | [`digital`](../ENVIRONMENTS/digital/) | [`QAIM`](./INFRANET/QAIM/) | IIS, CQH, OOO, DDD | Core quantum-classical optimization & AI engine |
 | | Shared Templates | All | [`Templates`](./INFRANET/Shared/_templates/) | All | Shared boilerplates and templates |
+
 
 ---
 
