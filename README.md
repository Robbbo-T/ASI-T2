# IDEALE.eu — Intelligence • Defense • Energy • Aerospace • Logistics • ESG

[![CI · Evidence Verify](https://github.com/Robbbo-T/IDEALE-IEF/actions/workflows/verify.yml/badge.svg)](https://github.com/Robbbo-T/IDEALE-IEF/actions/workflows/verify.yml)
[![SPDX 2.3](https://img.shields.io/badge/SBOM-SPDX_2.3-informational)](https://spdx.dev/specifications/)
![UTCS v5.0](https://img.shields.io/badge/UTCS-v5.0-blue)
![Policy-Pinned Verify](https://img.shields.io/badge/Verify-policy--pinned-success)
![Trust Mark · Pilot](https://img.shields.io/badge/IDEALE_Trust_Mark-pilot-lightgrey)

[**IDEALE.eu**](https://ideale.eu) is a federated **brand & standards** program for **verifiable critical systems**. We prioritize **evidence over assertions** and publish portable formats and vendor-neutral CI hooks.

> **Principle:** If it didn’t run in **CI**, it doesn’t count as **evidence**.

- **Public framework:** [**IDEALE Evidence Framework (IEF)**](#ideale-evidence-framework-ief)  
- **Primary sector profile:** [**TFA (Aerospace)**](#tfa--aerospace-domain-profile)  
- **Reference implementation (code/templates):** [**ASI-T2**](#asi-t2-reference-implementation)

---

<<<<<<< HEAD
## 🧭 Quick Nav

- [Purpose & Mission](#purpose--mission)
- [CAX·QOX·PAX·ATA Contract](#cax--qox--pax--ata-contract-unambiguous--auditable)
- [Mandatory Traceability](#mandatory-traceability)
- [Motivation](#motivation)
- [IDEALE Framework](#ideale-framework)
- [🌐 IDEALE-EU Federation](#-ideale-eu-federation)
- [Repository Hyperlinked Index](#-repository-hyperlinked-index)
  - [Fields](#-fields)
  - [Environments](#-environments)
  - [Products Portfolio](#-products-portfolio)
  - [Dev & Ops](#-dev--ops)
- [Product Architecture (Domain → Process → ATA)](#product-architecture-domain--process--ata)
- [Root-Level Domain Architecture (ASI-T2 Standard)](#root-level-domain-architecture-asi-t2-standard)
- [PAx — Packaging & Applications](#pax--packaging--applications)
- [BWB-Q100 — Transport Civil × Air](#bwb-q100--transport-civil--air)
- [QAIM-2 — CAX ↔ QOx Bridge](#qaim-2--cax--qox-bridge)
- [AQUA OS — INFRANET](#aqua-os-aircraft-extension--infranet)
- [Standardized Structure (Minimum Viable Layout)](#standardized-structure-minimum-viable-layout)
- [Compliance & Standards](#compliance--standards)
- [CI/CD & Repo Hygiene](#cicd--repo-hygiene)
- [Contributing](#contributing)
- [Security, Ethics, and Licensing](#security-ethics-and-licensing)
=======
## 📚 Quick Nav

- [What is IDEALE?](#what-is-ideale)
- [Naming Canon](#naming-canon)
- [IDEALE Evidence Framework (IEF)](#ideale-evidence-framework-ief)
- [Visual Overview](#visual-overview)
- [Sector Profiles](#sector-profiles)
- [ASI-T2 (Reference Implementation)](#asi-t2-reference-implementation)
- [Programs & Families (Aerospace-first)](#programs--families-aerospace-first)
- [Evidence Objects](#evidence-objects)
- [Conformance Ladder](#conformance-ladder)
- [Roadmap Phases](#roadmap-phases)
- [Contact & Pilots](#contact--pilots)
- [Link Map](#link-map-for-clustered-keywords)
>>>>>>> 4c8f78b5

---

## What is IDEALE?

**IDEALE.eu** is an open **brand + standards** initiative that enables **verifiability** across Europe’s strategic sectors (Intelligence, Defense, Energy, Aerospace, Logistics, ESG). The specifications let teams produce **verifiable artifacts** that travel between tools and organizations without vendor lock-in.

> **Bridge flow (TFA canon):** **QS→FWD→UE→FE→CB→QB**.

---

## Naming Canon

**Entity types**

- **Family** — related products sharing a common baseline (e.g., **AMPEL360**)  
- **Model** — concrete configuration within a family (e.g., **BWB-Q100**)  
- **Variant** — specialization of a model (e.g., **AMPEL360 PLUS**)  
- **Program** — sustained line of work (e.g., **INFRANET**, **HYDROBOTS** under GAIA-AIR)

**Canonical truths**

- **AMPEL360** is a **family of aircraft models**. **BWB-Q100** is a **model**; **AMPEL360 PLUS** is a **variant** (Space Tourism).  
- **GAIA** is a **family of multi-domain robotic systems** with sub-families **GAIA-AIR/SEA/SPACE**. **HYDROBOTS** is a **program under GAIA-AIR**.  
- **QAIM-2** is the **CAx ↔ QOx bridge**, emitting **signed attestations** consumable by **UTCS/CXP**.  
- **INFRANET** groups **infrastructure & OS** products (e.g., **AQUA_OS_AIRCRAFT**, **LH2_CORRIDOR**).

---

## IDEALE Evidence Framework (IEF)

A reusable **evidence & verification layer** adoptable in stages.

- **Manifests:** **UTCS** (UiX Threading Context/Content/Cache & Structure/Style/Sheet) / **CXP** (Context Exchange Profile)  
- **SBOM:** **SPDX 2.3 JSON**  
- **Verify & Replay:** policy-pinned verification, hash-chained logs, reproducibility  
- **Badges:** human-readable status + machine endpoints for procurement/regulatory portals

**Open evidence flow (UTCS → SPDX → Verify → Badge)**

1) **UTCS/CXP** anchor who/what/where/when/why.  
2) **SPDX SBOM** records components & licenses.  
3) **Verify (CI)** enforces policy and emits a replayable log.  
4) **Badge** publishes status and links to evidence blobs.

---

## Visual Overview

```mermaid
graph TD
  IDEALE[IDEALE.eu Brand & Standards]
  IEF[IEF Evidence Framework]
  TFA[TFA Aerospace Profile]
  ASI[ASI-T2 Reference Implementation]

  IDEALE --> IEF --> TFA --> ASI

  subgraph Families & Programs
    AMP[AMPEL360 Family]
    GAIA[GAIA Family]
    INFR[INFRANET Programs]
  end

  ASI --> AMP
  ASI --> GAIA
  ASI --> INFR

  AMP --> AT[AMPEL360 Air Transport Sub-family]
  AT  --> BWB[BWB-Q100 Model]
  AMP --> ST[Space Tourism]
  ST  --> PLUS[AMPEL360 PLUS Variant]

  GAIA --> GAIR[GAIA-AIR]
  GAIR --> EEUV[ETHICS-EMPATHY-UAV Program]
  GAIR --> HYD[HYDROBOTS Program]
  GAIA --> GSEA[GAIA-SEA]
  GSEA --> SOUND[GAIA-SOUND Program]
  GAIA --> GSPACE[GAIA-SPACE]
  GSPACE --> ORB[ORBITAL-MACHINES]
  GSPACE --> SAT[SAT-CONSTELLATIONS]

  INFR --> AQUA[AQUA_OS_AIRCRAFT]
  INFR --> LH2[LH2_CORRIDOR]
  INFR --> QAIM[QAIM / QAIM-2 Bridge]

````

---

## Sector Profiles

Profiles specialize IEF per regulatory domain. First up:

### TFA — Aerospace Domain Profile

* Aligns **UTCS** fields to aviation semantics (ATA, safety, maintainability)
* Adds aerospace-specific **policy pins** and **conformance gates**
* Ships **reference badges** and **regulatory report layouts**

---

## ASI-T2 (Reference Implementation)

**ASI-T2** is the **reference repository** showing how to wire IEF in a real organization (templates, workflows, examples).

* **Bundle:** `UTCS_BUNDLE/` (manifests, attestations)
* **Docs:** `WHITEPAPERS/` (architecture & interfaces)
* **Profiles:** TFA (aerospace)
* **Evidence:** `sbom/`, `badges/`, `.github/workflows/` (Verify)

> Treat it as a **living reference**: copy what you need; keep your own governance.

---

<<<<<<< HEAD
## Root-Level Domain Architecture (ASI-T2 Standard)

The repository now includes a **standardized root-level domain architecture** at [`domains/`](./domains/) that implements uniform process portfolios across all canonical domains. This structure complements product-specific domains and provides a federation-wide reference implementation.

### Domain Portfolio Structure

Each domain follows a uniform 4-tier process portfolio:

```
domains/<CODE>/
├── PLM/              # Product Lifecycle Management (CAx processes)
│   ├── CAO/          # Computer Aided Kick-Off (CON/REQ/SYS)
│   ├── CAD/          # Computer Aided Design (ASSY/PRT/DRW)
│   ├── CAE/          # Computer Aided Engineering (FEM/CFD/MBD/EMI)
│   ├── CAM/          # Computer Aided Manufacturing (NC/APT/OPR/FIX/TOOL/SET)
│   ├── CAV/          # Quality Verification & Validation (QIP/QIF/DMIS/MEAS/MSA/CERT)
│   ├── CAI/          # Computer Aided Installation & Integration (INS/INT/FIT)
│   ├── CAS/          # Services in Operation (AMM/SRM/IPD/EIS)
│   ├── CAP/          # Computer Aided Processes (PIPE/JOB/TESTSET/EVID/RPT)
│   └── CMP/          # CAMPost - Services Post Operations (EoL/Recycling/ESG)
├── QUANTUM_OA/       # Quantum Optimization & Approximation
│   ├── QOX/          # Quantum Optimization (generic)
│   ├── MILP/         # Mixed Integer Linear Programming
│   ├── LP/           # Linear Programming
│   ├── QP/           # Quadratic Programming
│   ├── QUBO/         # Quadratic Unconstrained Binary Optimization
│   ├── QAOA/         # Quantum Approximate Optimization Algorithm
│   ├── SA/           # Simulated Annealing
│   └── GA/           # Genetic Algorithms
├── PAx/              # Packaging (OB/OFF artifacts, SBOM, manifests)
├── DELs/             # Final Check & Deliveries (releases, checksums, signatures)
├── policy/
│   ├── lints/        # Naming convention validators
│   └── schematron/   # S1000D validation rules
└── tests/            # pytest test suites
```

### Canonical Domains (15 total)

See [`domains.json`](./domains.json) for the complete catalog with descriptions:

| Code | Domain Name | Description |
|:----:|------------|-------------|
| **AAA** | Airframes Aerodynamics and Airworthiness | Airframe structures, aerodynamic analysis, materials |
| **AAP** | Airport Adaptable Platforms | Ground support equipment, airport infrastructure |
| **CCC** | Cockpit, Cabin & Cargo | Flight deck, passenger cabin, cargo handling |
| **CQH** | Cryogenics, Quantum & H₂ | Cryogenic systems, quantum integration, hydrogen fuel |
| **DDD** | Drainage, Dehumidification & Drying | Environmental control, moisture management |
| **EDI** | Electronics & Digital Instruments | Avionics, digital instruments, electronic systems |
| **EEE** | Renewable Energy, Harvesting & Circulation | Energy generation, harvesting, distribution |
| **EER** | Environmental, Emissions & Remediation | Environmental impact, emissions control |
| **IIF** | Industrial Infrastructure & Facilities | Manufacturing facilities, industrial infrastructure |
| **IIS** | Information Systems and Intelligence Softwares | Software, AI/ML, information management |
| **LCC** | Linkages, Control & Communications | Control systems, communication networks |
| **LIB** | Logistics, Inventory & Blockchain | Supply chain, inventory, blockchain traceability |
| **MEC** | Mechanical Systems Modules | Mechanical systems, actuators, components |
| **OOO** | OS, Ontologies & Office Interfaces | Operating systems, ontologies, office integration |
| **PPP** | Propulsion & Fuel Systems | Propulsion systems, engines, fuel management |

### Naming Conventions

The domain architecture implements strict naming conventions enforced by automated linters:

#### PLM (CAx++) Pattern
```
<DISC>-<MIC>-<DOMAIN><ATA>-<SCOPE>-<HAND?>-<EFFT?>-<LIFE?>-<CAP?>-r<REV>.<EXT>
```
**Example:** `ASSY-BWQ1-CAD5710-FWD-SPAR-GA-r012.step`

#### QUANTUM_OA Pattern
```
<ALG>-<MIC>-QOA<ATA>-<SCOPE>-<DATASET?>-<STAGE?>-r<REV>.<EXT>
```
**Example:** `MILP-BWQ1-QOA5710-FWD-SPAR-OPT-DS-BENCH01-DEV-r003.lp`

#### PAx Pattern
```
PAX-<MIC>-PKG<ATA>-<SCOPE>-<TYPE>-r<REV>.<EXT>
```
**Example:** `PAX-BWQ1-PKG5710-FWD-SPAR-DOCS-r001.zip`

#### DELs Pattern
```
<DISC>-<MIC>-REL<ATA>-<SCOPE>-<TAG>-r<REV>.<EXT>
```
**Example:** `DLV-BWQ1-REL5710-FWD-SPAR-PKG-r001.zip`

**ATA Default:** `5710` (parametrizable per product)

### Policy Enforcement

Each domain includes:
- **Linter:** `policy/lints/lint_names.py` - Validates filenames based on tree location
- **Schematron:** `policy/schematron/dmc-ata-align.sch` - Validates S1000D DMC alignment
- **Tests:** `tests/test_lint_names.py` - pytest suite with 4 test cases per tree

**CI Automation:** [`.github/workflows/domains-filename-policy.yml`](./.github/workflows/domains-filename-policy.yml) runs matrix validation across all 15 domains.

### Domain READMEs

Each domain has comprehensive documentation at `domains/<CODE>/README.md` including:
- Complete CAx process definitions (CAO, CAD, CAE, CAM, CAV, CAI, CAS, CAP, CMP)
- Naming pattern examples
- Process boundaries and artifact types
- Usage instructions and testing guidelines

---

## PAx — Packaging & Applications
=======
## Programs & Families (Aerospace-first)
>>>>>>> 4c8f78b5

* <a id="ampel360"></a>**AMPEL360 — Family of aircraft models**
  **Sub-family & models:** **AMPEL360 Air Transport** → **BWB-Q100** (model).
  **Variant:** **AMPEL360 PLUS** (Space Tourism). Evidence wiring: **UTCS → SPDX → Verify → Badge** aligned to **ATA**.

* <a id="gaia-systems"></a>**GAIA — Family of multi-domain robotic systems**
  **Sub-families:** **GAIA-AIR** (UAV/UAM; includes **ETHICS-EMPATHY-UAV**, **HYDROBOTS**), **GAIA-SEA** (e.g., **GAIA-SOUND**), **GAIA-SPACE** (e.g., **ORBITAL-MACHINES**, **SAT-CONSTELLATIONS**). All expose **IEF badges** for readiness and safety lifecycle states.

* <a id="qaim-2"></a>**QAIM-2 — CAx ↔ QOx bridge**
  Integrates classical engineering pipelines with quantum/hybrid optimization and generates **signed attestations** for **UTCS/CXP** replay.

* <a id="hydrobots"></a>**HYDROBOTS — (under GAIA-AIR)**
  Program for autonomous platforms with **evidence-first** maintenance, safety logs, and provenance manifests (lives in `GAIA-AIR/HYDROBOTS`).

* **INFRANET — Infrastructure & OS**
  Includes **AQUA_OS_AIRCRAFT** (ARINC/IMA partitions, AFDX/TSN/TTE, UTCS/QS sealing) and **LH2_CORRIDOR** (H₂ infrastructure). **QAIM** also lives here as a cross-cutting bridge.

---

## Evidence Objects

* **UTCS / CXP** — machine-readable context (e.g., `UTCS/context.manifest.json`)
* **SPDX SBOM** — generated on build/release (`sbom/`)
* **Verify (CI)** — policy-pinned workflows under `.github/workflows/`
* **Badge + Replay** — status + links to replayable logs (`badges/`)

<details>
  <summary><strong>UTCS manifest skeleton (YAML)</strong></summary>

```yaml
id: UTCS-MI:v5.0:<PRODUCT>:<CAX|QOX|PAX>:<DOMAIN>:<ATA>:<artifact-id>
llc: SYSTEMS
framework: IDEALE.eu
bridge: QS→FWD→UE→FE→CB→QB      # TFA canon
source:
  repo_path: <relative/path/to/artifact>
  commit: <git-sha>
  created_at: <iso8601>
context:
  who:
    org: <org-name>
    team: <team-name>
    owner: <contact@domain>
  what:
    product_family: <AMPEL360|GAIA|INFRANET>
    product_model: <e.g., BWB-Q100>
    variant: <e.g., PLUS|NULL>
  where:
    env: <OB|OFF|SIM|LAB|FLIGHT>
    region: <EU|US|...>
  when:
    ts_build: <iso8601>
    ts_verify: <iso8601>
  why:
    objective: <design|safety|compliance|maintenance|...>
    ticket_ref: <issue-id or URL>
inputs:
  - path: <path/to/input>
    digest: <sha256>
outputs:
  - type: <mesh|report|package|run|sbom>
    path: <path/to/output>
    digest: <sha256>
evidence:
  ata_dm_refs:
    - <DMC-...-EN-US>
  sbom:
    format: SPDX-2.3
    path: <sbom/<artifact>.spdx.json>
  verify_log: <.evidence/logs/<run-id>.jsonl>
provenance:
  signatures:
    qs_anchor: <sha256>
    sigstore_bundle: <path/to/intoto.jsonl>
ethics_guard: MAL-EEM
classification: INTERNAL–EVIDENCE-REQUIRED
```

</details>

---

## Conformance Ladder

| Level | Name           | Requirements (summary)                                                    |
| ----: | -------------- | ------------------------------------------------------------------------- |
|     1 | **Baseline**   | Valid **UTCS** + one **SPDX** per release + visible **Badge**             |
|     2 | **Replayable** | Policy-pinned **Verify** + hash-chained logs + retention policy           |
|     3 | **Assured**    | Third-party attestation + sector **profile** (e.g., **TFA**) + revocation |
|     4 | **Certified**  | **IDEALE Trust Mark** aligned to EU frameworks                            |

> Progress is **evidence-driven**; each level adds traceability without lock-in.

---

## Roadmap Phases

1. **Standards** — freeze **MVS v0.1** (UTCS/CXP schema, SPDX baseline, Verify action, Badge endpoint)
2. **Services** — Verification-as-a-Service (SaaS), data residency, signed attestations
3. **Trust Mark** — Levels, controls, assessor marketplace, revocation
4. **Policy Alignment** — Map primitives to EU requirements; public-sector pilots

---

## Contact & Pilots

Interested in a 2-week pilot (Aerospace/Energy/Defense/Logistics)?

* Email: **[pilots@ideale.eu](mailto:pilots@ideale.eu)**
* Issues: **[Open a Pilot request](https://github.com/Robbbo-T/IDEALE-IEF/issues/new?title=Pilot%3A%20Org)**

---

## Link Map (for clustered keywords)

* **IDEALE.eu** → [https://ideale.eu](https://ideale.eu)
* **IEF (IDEALE Evidence Framework)** → #ideale-evidence-framework-ief
* **Sector Profiles** → #sector-profiles
* **TFA (Aerospace Domain Profile)** → #tfa--aerospace-domain-profile
* **ASI-T2 (Reference Implementation)** → #asi-t2-reference-implementation
* **Programs & Families** → #programs--families-aerospace-first
* **Evidence Objects** → #evidence-objects

  * **UTCS** → #utcs-manifest-skeleton-yaml
  * **CXP** → #evidence-objects
  * **SBOM** → #evidence-objects
  * **Verify / Badge** → #evidence-objects
* **AMPEL360 (family)** → #ampel360
* **GAIA (family)** → #gaia-systems
* **QAIM-2 (bridge)** → #qaim-2
* **HYDROBOTS (program under GAIA-AIR)** → #hydrobots
* **Contact & Pilots** → #contact--pilots
* **SPDX** → [https://spdx.dev](https://spdx.dev)

```


<|MERGE_RESOLUTION|>--- conflicted
+++ resolved
@@ -16,32 +16,6 @@
 
 ---
 
-<<<<<<< HEAD
-## 🧭 Quick Nav
-
-- [Purpose & Mission](#purpose--mission)
-- [CAX·QOX·PAX·ATA Contract](#cax--qox--pax--ata-contract-unambiguous--auditable)
-- [Mandatory Traceability](#mandatory-traceability)
-- [Motivation](#motivation)
-- [IDEALE Framework](#ideale-framework)
-- [🌐 IDEALE-EU Federation](#-ideale-eu-federation)
-- [Repository Hyperlinked Index](#-repository-hyperlinked-index)
-  - [Fields](#-fields)
-  - [Environments](#-environments)
-  - [Products Portfolio](#-products-portfolio)
-  - [Dev & Ops](#-dev--ops)
-- [Product Architecture (Domain → Process → ATA)](#product-architecture-domain--process--ata)
-- [Root-Level Domain Architecture (ASI-T2 Standard)](#root-level-domain-architecture-asi-t2-standard)
-- [PAx — Packaging & Applications](#pax--packaging--applications)
-- [BWB-Q100 — Transport Civil × Air](#bwb-q100--transport-civil--air)
-- [QAIM-2 — CAX ↔ QOx Bridge](#qaim-2--cax--qox-bridge)
-- [AQUA OS — INFRANET](#aqua-os-aircraft-extension--infranet)
-- [Standardized Structure (Minimum Viable Layout)](#standardized-structure-minimum-viable-layout)
-- [Compliance & Standards](#compliance--standards)
-- [CI/CD & Repo Hygiene](#cicd--repo-hygiene)
-- [Contributing](#contributing)
-- [Security, Ethics, and Licensing](#security-ethics-and-licensing)
-=======
 ## 📚 Quick Nav
 
 - [What is IDEALE?](#what-is-ideale)
@@ -56,7 +30,6 @@
 - [Roadmap Phases](#roadmap-phases)
 - [Contact & Pilots](#contact--pilots)
 - [Link Map](#link-map-for-clustered-keywords)
->>>>>>> 4c8f78b5
 
 ---
 
@@ -142,7 +115,6 @@
   INFR --> AQUA[AQUA_OS_AIRCRAFT]
   INFR --> LH2[LH2_CORRIDOR]
   INFR --> QAIM[QAIM / QAIM-2 Bridge]
-
 ````
 
 ---
@@ -172,119 +144,7 @@
 
 ---
 
-<<<<<<< HEAD
-## Root-Level Domain Architecture (ASI-T2 Standard)
-
-The repository now includes a **standardized root-level domain architecture** at [`domains/`](./domains/) that implements uniform process portfolios across all canonical domains. This structure complements product-specific domains and provides a federation-wide reference implementation.
-
-### Domain Portfolio Structure
-
-Each domain follows a uniform 4-tier process portfolio:
-
-```
-domains/<CODE>/
-├── PLM/              # Product Lifecycle Management (CAx processes)
-│   ├── CAO/          # Computer Aided Kick-Off (CON/REQ/SYS)
-│   ├── CAD/          # Computer Aided Design (ASSY/PRT/DRW)
-│   ├── CAE/          # Computer Aided Engineering (FEM/CFD/MBD/EMI)
-│   ├── CAM/          # Computer Aided Manufacturing (NC/APT/OPR/FIX/TOOL/SET)
-│   ├── CAV/          # Quality Verification & Validation (QIP/QIF/DMIS/MEAS/MSA/CERT)
-│   ├── CAI/          # Computer Aided Installation & Integration (INS/INT/FIT)
-│   ├── CAS/          # Services in Operation (AMM/SRM/IPD/EIS)
-│   ├── CAP/          # Computer Aided Processes (PIPE/JOB/TESTSET/EVID/RPT)
-│   └── CMP/          # CAMPost - Services Post Operations (EoL/Recycling/ESG)
-├── QUANTUM_OA/       # Quantum Optimization & Approximation
-│   ├── QOX/          # Quantum Optimization (generic)
-│   ├── MILP/         # Mixed Integer Linear Programming
-│   ├── LP/           # Linear Programming
-│   ├── QP/           # Quadratic Programming
-│   ├── QUBO/         # Quadratic Unconstrained Binary Optimization
-│   ├── QAOA/         # Quantum Approximate Optimization Algorithm
-│   ├── SA/           # Simulated Annealing
-│   └── GA/           # Genetic Algorithms
-├── PAx/              # Packaging (OB/OFF artifacts, SBOM, manifests)
-├── DELs/             # Final Check & Deliveries (releases, checksums, signatures)
-├── policy/
-│   ├── lints/        # Naming convention validators
-│   └── schematron/   # S1000D validation rules
-└── tests/            # pytest test suites
-```
-
-### Canonical Domains (15 total)
-
-See [`domains.json`](./domains.json) for the complete catalog with descriptions:
-
-| Code | Domain Name | Description |
-|:----:|------------|-------------|
-| **AAA** | Airframes Aerodynamics and Airworthiness | Airframe structures, aerodynamic analysis, materials |
-| **AAP** | Airport Adaptable Platforms | Ground support equipment, airport infrastructure |
-| **CCC** | Cockpit, Cabin & Cargo | Flight deck, passenger cabin, cargo handling |
-| **CQH** | Cryogenics, Quantum & H₂ | Cryogenic systems, quantum integration, hydrogen fuel |
-| **DDD** | Drainage, Dehumidification & Drying | Environmental control, moisture management |
-| **EDI** | Electronics & Digital Instruments | Avionics, digital instruments, electronic systems |
-| **EEE** | Renewable Energy, Harvesting & Circulation | Energy generation, harvesting, distribution |
-| **EER** | Environmental, Emissions & Remediation | Environmental impact, emissions control |
-| **IIF** | Industrial Infrastructure & Facilities | Manufacturing facilities, industrial infrastructure |
-| **IIS** | Information Systems and Intelligence Softwares | Software, AI/ML, information management |
-| **LCC** | Linkages, Control & Communications | Control systems, communication networks |
-| **LIB** | Logistics, Inventory & Blockchain | Supply chain, inventory, blockchain traceability |
-| **MEC** | Mechanical Systems Modules | Mechanical systems, actuators, components |
-| **OOO** | OS, Ontologies & Office Interfaces | Operating systems, ontologies, office integration |
-| **PPP** | Propulsion & Fuel Systems | Propulsion systems, engines, fuel management |
-
-### Naming Conventions
-
-The domain architecture implements strict naming conventions enforced by automated linters:
-
-#### PLM (CAx++) Pattern
-```
-<DISC>-<MIC>-<DOMAIN><ATA>-<SCOPE>-<HAND?>-<EFFT?>-<LIFE?>-<CAP?>-r<REV>.<EXT>
-```
-**Example:** `ASSY-BWQ1-CAD5710-FWD-SPAR-GA-r012.step`
-
-#### QUANTUM_OA Pattern
-```
-<ALG>-<MIC>-QOA<ATA>-<SCOPE>-<DATASET?>-<STAGE?>-r<REV>.<EXT>
-```
-**Example:** `MILP-BWQ1-QOA5710-FWD-SPAR-OPT-DS-BENCH01-DEV-r003.lp`
-
-#### PAx Pattern
-```
-PAX-<MIC>-PKG<ATA>-<SCOPE>-<TYPE>-r<REV>.<EXT>
-```
-**Example:** `PAX-BWQ1-PKG5710-FWD-SPAR-DOCS-r001.zip`
-
-#### DELs Pattern
-```
-<DISC>-<MIC>-REL<ATA>-<SCOPE>-<TAG>-r<REV>.<EXT>
-```
-**Example:** `DLV-BWQ1-REL5710-FWD-SPAR-PKG-r001.zip`
-
-**ATA Default:** `5710` (parametrizable per product)
-
-### Policy Enforcement
-
-Each domain includes:
-- **Linter:** `policy/lints/lint_names.py` - Validates filenames based on tree location
-- **Schematron:** `policy/schematron/dmc-ata-align.sch` - Validates S1000D DMC alignment
-- **Tests:** `tests/test_lint_names.py` - pytest suite with 4 test cases per tree
-
-**CI Automation:** [`.github/workflows/domains-filename-policy.yml`](./.github/workflows/domains-filename-policy.yml) runs matrix validation across all 15 domains.
-
-### Domain READMEs
-
-Each domain has comprehensive documentation at `domains/<CODE>/README.md` including:
-- Complete CAx process definitions (CAO, CAD, CAE, CAM, CAV, CAI, CAS, CAP, CMP)
-- Naming pattern examples
-- Process boundaries and artifact types
-- Usage instructions and testing guidelines
-
----
-
-## PAx — Packaging & Applications
-=======
 ## Programs & Families (Aerospace-first)
->>>>>>> 4c8f78b5
 
 * <a id="ampel360"></a>**AMPEL360 — Family of aircraft models**
   **Sub-family & models:** **AMPEL360 Air Transport** → **BWB-Q100** (model).
@@ -312,13 +172,13 @@
 * **Badge + Replay** — status + links to replayable logs (`badges/`)
 
 <details>
-  <summary><strong>UTCS manifest skeleton (YAML)</strong></summary>
+  <summary><strong>UTCS manifest skeleton YAML</strong></summary>
 
 ```yaml
 id: UTCS-MI:v5.0:<PRODUCT>:<CAX|QOX|PAX>:<DOMAIN>:<ATA>:<artifact-id>
 llc: SYSTEMS
 framework: IDEALE.eu
-bridge: QS→FWD→UE→FE→CB→QB      # TFA canon
+bridge: QS→FWD→UE→FE→CB→QB
 source:
   repo_path: <relative/path/to/artifact>
   commit: <git-sha>
@@ -420,5 +280,5 @@
 * **SPDX** → [https://spdx.dev](https://spdx.dev)
 
 ```
-
-
+```
+
