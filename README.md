--- conflicted
+++ resolved
@@ -112,18 +112,12 @@
   D --> GSPACE[GAIA-SPACE]
   GAIR --> HYD[HYDROBOTS Program]
 
-<<<<<<< HEAD
-  INFR --> AQUA[AQUA_OS_AIRCRAFT]
-  INFR --> LH2[LH2_CORRIDOR]
-  INFR --> QAIM[QAIM / QAIM-2 Bridge]
-=======
   %% Logistics programs
   L --> AQUA[AQUA_OS_AIRCRAFT]
   L --> LH2[LH2_CORRIDOR]
 
   %% Intelligence bridge
   I --> QAIM[QAIM-2 Bridge]
->>>>>>> c441052d
 ````
 
 ---
