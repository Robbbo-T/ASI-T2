--- conflicted
+++ resolved
@@ -22,11 +22,9 @@
 canonical_hash: pending
 ---
 
-<<<<<<< HEAD
 # IDEALE.eu — Intelligence • Defense • Energy • Aerospace • Logistics • ESG
-=======
+
 [**IDEALE.eu**](https://ideale.eu) is a federated **brand & standards** program for **verifiable critical systems**. We prioritize **evidence over assertions** and publish portable formats and vendor‑neutral CI hooks.
->>>>>>> 0e210c61
 
 > **Principle:** If it didn’t run in **CI**, it doesn’t count as **evidence**.
 
